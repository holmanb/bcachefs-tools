#!/usr/bin/python
# Copyright (c) 2013 Datera, Inc. All rights reserved
# Datera, Inc. Confidential and Propriatory

import sys
import os
import fcntl
import subprocess
import shelve
import operator
import time
import string
import random

from optparse import OptionParser, OptionGroup

# script directory and path
DIR=os.path.dirname(__file__)       # path to script directory

# global info file settings:
IP_FILE = "/etc/vms/ips"
IP_FILE_LOCK = IP_FILE+".lock"      # File we use to lock access to VM info list or dict
IP_FILE_DICT = IP_FILE+".dict"      # Shelf file used to store vm information as python objects
MAX_VMS = 100                       # Max number of VMs. Currently this is pretty arbitrary.

DEFAULT_MEMORY = "1G"               # how much memory to give the vms
DEFAULT_TMP = "/tmp"                # default directory for tmps
DEFAULT_TIMEOUT = 10*60             # timeout: 10 mins

USER_NETWORKING = True

# colors:
GREEN='\033[32m'
CYAN='\033[36m'
NC='\033[0m'

DEVNULL = open(os.devnull, "wb")


""" 
Functions of opening shelf to lock while
reading and writing to shelf file
"""
def openLockedDb():
   lockFD = os.open(IP_FILE_LOCK,os.O_RDONLY)
   fcntl.flock(lockFD, fcntl.LOCK_EX)
   db = shelve.open(IP_FILE_DICT)
   db.lockFD = lockFD
   return db

def closeLockedDb(db):
   db.close()
   fcntl.flock(db.lockFD, fcntl.LOCK_UN)
   os.close(db.lockFD)

"""
Print Error:
"""
def die(msg, exitStatus=1):
   print >> sys.stderr, "vm-script error: "+msg
   sys.exit(exitStatus)

def warning(msg):
   print >> sys.stderr, "vm script warning: "+msg

class Domain:
   """Represents a single virtual machine"""
   def __init__ (self, vm_id, ip, mac):
      self.vm_id = vm_id         # id number for this vm
      self.ip = ip               # ip address
      self.mac = mac             # mac addresss
      self.owner = None          # who started this machine
      self.pid = None            # qemu process ID
      self.name = "vm"+str(vm_id)   # name of the vm, can be custom
      self.base = None           # base image if this isn't persistant
      self.kernel = None         # kernel image booted with
      self.tmpdir  = None        # the location of dir to store scratch drives

   def exists(self):
      """Does the VM this represents actually exists?"""
      if subprocess.call("ps aux | grep "+str(self.tmpdir)+" | grep "+str(self.pid)+
            " | grep -v grep", shell=True, stdout=DEVNULL):
         return False
      return True

   def kill(self):
      """This kills the VM"""
      if not self.pid:
         print "Vm "+self.name+"never started. Releasing domain"
         return True

      if not self.exists():
         print "Vm "+self.name+" terminated. Releasing domain"
         return True

      if subprocess.call("kill "+str(self.pid), shell=True):
         print "Error killing vm: "+self.name
         return False
      
      print "Vm "+self.name+" terminated. Releasing domain"
      return True

def randStr(size=12, chars=string.letters + string.digits):
   return "".join(random.choice(chars) for x in range(size))

def cmd_start():
   """Start new virtual machines"""

   opt=OptionParser("usage: %prog vm start [number]",
         description="""Boot start virtual machines""")
   opt.add_option("-i", "--image", dest="image",
         help="boot image of the virtual machine")
   opt.add_option("-k", "--kernel", dest="kernel",
         help="kernel qemu should use to boot")
   opt.add_option("-r", "--initrd", dest="initrd",
         help="initial ramdisk for boot")
   opt.add_option("-a", "--append", dest="append",
         help="append kernel boot arguments",
         default="root=/dev/sda rw")
   opt.add_option("-c", "--cdrom-source", dest="cdrom",
         help="source to made into a cdrom")
   opt.add_option("-s", "--scratch-dev ", dest="scratch",
         help="list of scratch device sizes. ex: 256M,2G")
   opt.add_option("-t", "--tmpfs-dir", dest="tmpfs", default=DEFAULT_TMP,
         help="location of the tmpfs directory. Only used for scratch devs")
   opt.add_option("-m", "--memory", dest="mem", default=DEFAULT_MEMORY,
         help="amount of memory to be allocated per VM")
<<<<<<< HEAD
   opt.add_option("--cpus", dest="cpus", default=1,
=======
   opt.add_option("--cpus", dest="cpus", default="1",
>>>>>>> 8bc8519f
         help="number of CPUs allocated.")
   opt.add_option("-p", "--persistant", dest="persistant", action="store_true",
         help="turns off snapshot, so writeback happens to disk instead of tmp")
   opt.add_option("--fs", dest="filesystems", action="append", nargs=2,
         help="mount a directory (first argument) as a filesystem label (second argument) in the VM")
   opt.add_option("--id", dest="indexfile", help="file to write vm number to")
   opt.add_option("--vde", dest="vde", action="store_true", 
         help="use vde networking instead of user mode. This requires a vde"+
              "switch to be set up, and an dns setup to listen")
   (options, args) = opt.parse_args()

   if not options.image:
      die ("Requires an image to boot")
   if not os.path.isfile(options.image):
      die("Cannot find base image file: "+options.image)
   #if not options.kernel:
   #   die("Requires a kernel to boot")
   if options.kernel and not os.path.isfile(options.kernel):
      die("Cannot find kernel file: "+options.kernel)
   if options.initrd and not os.path.isfile(options.initrd):
      die("Cannot find initrd file: "+options.initrd)


   # get user if SUDO
   try:
      user = os.environ["SUDO_USER"]
   except KeyError:
      user = os.environ["USER"]

   #load database:
   d = openLockedDb()
   free_vms = d["free_vms"]

   # check to make sure we have enough domains
   if len(free_vms) == 0:
      d.close()
      dropLock(lock)
      die("Not enough domains to start a vms")
   
   # get domain, mark for setup
   vm = free_vms.pop()
   vm.state = "setup"
   vm.owner = user 

   # save and free up database while launching vms
   d["free_vms"] = free_vms
   closeLockedDb(d)

   try:
      # generate tmp dir
      vm.tmpdir = options.tmpfs+"/"+randStr()+"-vm"+str(vm.vm_id)+"-"+user
      try: 
         os.mkdir(vm.tmpdir, 0700)
      except OSError:
         die ("Failed to create tmpdir: "+vm.tmpdir)
      vm.tmpdir += "/"

      # setup run CD:
      if not options.cdrom:
         iso=None
      elif os.path.isdir(options.cdrom): 
         iso = vm.tmpdir + "run.iso"
         if subprocess.call(["genisoimage", "-quiet", "-R", "-input-charset", 
                            "utf-8", "-o", iso, options.cdrom]):
            die("Could not create cdrom from dir: "+options.cdrom)
      else:
         iso=options.cdrom

      # generates scratch drives:
      drives = []
      if options.scratch:
         sizes = options.scratch.split(",")
         i = 1;
         for size in sizes:
            name = str(vm.tmpdir)+"disk-"+str(i)
            i += 1
            if subprocess.call(["fallocate", "-l", size, name]):
               die ("Error creating a "+size+" scratch drive")
            drives.append(name)

      if options.indexfile:
         f=open(options.indexfile, "w")
         f.write(str(vm.vm_id))
         f.close()
   
      # build qemu command and start
      cmd = ["qemu-system-x86_64"]
      cmd.extend(["-machine", "accel=kvm"])
      cmd.extend(["-pidfile", vm.tmpdir + "pid"])
      cmd.extend(["-m", options.mem])
<<<<<<< HEAD
      cmd.extend(["-smp", options.cpus])
=======
      # LAPIC bug in qemu, shows up occasionally as a kernel panic.
      # Use threads= for smp.
      cmd.extend(["-smp", "1,cores=1,threads=" + options.cpus])
>>>>>>> 8bc8519f
      #cmd.extend(["-vnc", "0.0.0.0:"+str(17100+vm.vm_id)])
      if options.kernel:
         cmd.extend(["-kernel", options.kernel])
         cmd.extend(["-append", "console=ttyS0,115200 kgdboc=ttyS2,115200 %s" % options.append])
      if options.initrd:
         cmd.extend(["-initrd", options.initrd])
      cmd.extend(["-nographic"])
      cmd.extend(["-serial", "stdio"])
      cmd.extend(["-serial", "mon:unix:" + vm.tmpdir + "con,server,nowait"])
      cmd.extend(["-serial",     "unix:" + vm.tmpdir + "gdb,server,nowait"])
      cmd.extend(["-monitor",    "unix:" + vm.tmpdir + "mon,server,nowait"])
      if options.persistant:
         cmd.extend(["-drive", "format=raw,file="+options.image])
      else:
         cmd.extend(["-drive", "format=raw,snapshot=on,file="+options.image])
      if options.filesystems:
         for fspath, fslabel in options.filesystems:
            cmd.extend(["-virtfs", "local,path="+fspath+",mount_tag="+fslabel+",security_model=none,readonly"])
      for drive in drives:  # add scratch drives
         cmd.extend(["-drive", "if=virtio,format=raw,cache=writeback,file="+drive])
      if iso:              # add cdrom
         cmd.extend(["-cdrom", iso])
      if options.vde:   # enable vde networking
         cmd.extend(["-netdev", "vde,id=vde_net,sock=/tmp/vde.ctl"])
         cmd.extend(["-device", "virtio-net-pci,netdev=vde_net,mac="+vm.mac])
         vm.vde = True
      else:             # user networking instead
         cmd.extend(["-net", "nic,model=virtio"])
         cmd.extend(["-net", "user,host=10.0.2.2,restrict=off,hostfwd=tcp:127.0.0.1:" + str(vm.vm_id + 9000) + "-:22"])
         vm.vde = False
      
      p = subprocess.Popen(cmd, shell=False)

      vm.pid = p.pid
      vm.status="running"
      print GREEN+"Vm ID: "+str(vm.vm_id)+" IP: "+vm.ip+" MAC: "+vm.mac+NC

   except Exception as e: # so we don't lose vm if exception occurs. Prolly could be better made
      d = openLockedDb()
      free_vms = d["free_vms"]
      free_vms.append(vm)
      d["free_vms"] = sorted(free_vms, key=operator.attrgetter("vm_id"), reverse=True) 
      closeLockedDb(d)
      
      exc_type, exc_obj, exc_tb = sys.exc_info()
      fname = os.path.split(exc_tb.tb_frame.f_code.co_filename)[1]
      die("Unexpected Exception: "+str(exc_type)+", File: "+str(fname)+", Line: "+str(exc_tb.tb_lineno))

   # resave vms with process and pid information
   d = openLockedDb()
   running_vms=d["running_vms"]
   running_vms.append(vm)
   d["running_vms"] = running_vms
   closeLockedDb(d)

   try:
      p.wait()
   except KeyboardInterrupt:
      warning("KeyBoard interrupt raised")

   __stop(vm.vm_id) 
 
def cmd_ssh():
   """ssh into a virtual machine"""

   if len(sys.argv)<=1:
      die("Please provide a vm id to SSH to")
   id=int(sys.argv[1])

   try:
      user=sys.argv[2]
   except IndexError:
      user="root"

   d = openLockedDb()
   running_vms=d["running_vms"]
   vm = next((vm for vm in running_vms if vm.vm_id == id), None)
   closeLockedDb(d)

   if vm == None:
      die("No vm running with id: "+str(id))

   keyfile=os.path.dirname(os.path.realpath(__file__)) + "/id_dsa"

   os.system("chmod 600 " + keyfile)

   if vm.vde:
      os.execlp("ssh", "ssh", "-o", "StrictHostKeyChecking=no", "-o",
                "UserKnownHostsFile=/dev/null", "-i", keyfile, user+"@"+vm.ip)
   else:
      os.execlp("ssh", "ssh", "-o", "NoHostAuthenticationForLocalhost=yes",
            "-i", keyfile, "-p", str(9000 + id), user+"@localhost")

def cmd_stop():
   """Stop virtual machines"""

   opt=OptionParser("usage: %prog vm stop [id]",
         description="""Stop virtual machines""")
   (options, args) = opt.parse_args()

   if len(args)==0:
      die("Please provide a vm id to stop")
   
   __stop(int(args[0]))

def cmd_gdb():
   if len(sys.argv)<=2:
      die("Please provide a session ID to SSH to and a vmlinux file")

   id=int(sys.argv[1])

   d = openLockedDb()
   running_vms = d["running_vms"]
   vm = next((vm for vm in running_vms if vm.vm_id == id), None)

   # make sure we actually found some
   if not vm:
      closeLockedDb(d)
      die("vm " + str(id) + " not running")

   tmpdir = vm.tmpdir
   closeLockedDb(d)

   os.execlp("gdb", "gdb",
           "-ex", "set remote interrupt-on-connect",
           "-ex", "target remote | socat UNIX-CONNECT:" + tmpdir + "/gdb -",
           sys.argv[2])

def cmd_mon():
   if len(sys.argv)<=1:
      die("Please provide a session ID")

   id=int(sys.argv[1])

   d = openLockedDb()
   running_vms = d["running_vms"]
   vm = next((vm for vm in running_vms if vm.vm_id == id), None)

   # make sure we actually found some
   if not vm:
      closeLockedDb(d)
      die("vm " + str(id) + " not running")

   tmpdir = vm.tmpdir
   closeLockedDb(d)

   os.execlp("minicom", "minicom",
           "-D", "unix#" + tmpdir + "/mon")


def __stop(stop_id):
   #get vm to stop
   d = openLockedDb()
   running_vms = d["running_vms"]
   vm = next((vm for vm in running_vms if vm.vm_id == stop_id), None)

   # make sure we actually found some
   if not vm:
      closeLockedDb(d)
      die("No Running vms with id "+str(stop_id))

   # check if they exist and kill if needed
   print "Stopping vm "+str(vm.vm_id)
      
   # kill the vm:
   if not vm.kill():
      # if it can't killed? what now?
      if vm.exists():
         closeLockedDb(d)
         die("Couldn't kill: "+vm.name)

   if vm.tmpdir:
      os.system("rm -rf " + vm.tmpdir);

   vm.state = "stopped"
   vm.owner = None          
   vm.pid = None                          
   vm.name = "vm"+str(vm.vm_id)
   vm.base = None
   vm.kernel = None
   vm.tmpdir = None
   vm.vde = None

   # save changes
   running_vms.remove(vm)
   free_vms = d["free_vms"]
   free_vms.append(vm)
   d["free_vms"] =  sorted(free_vms, key=operator.attrgetter("vm_id"), reverse=True)
   d["running_vms"]=running_vms
   closeLockedDb(d)

def cmd_list():
   """List out running VMs"""
   opt=OptionParser("usage: %prog vm list [session_id]",
         description="""List out running VMs""")
   (options, args) = opt.parse_args()
      
   # get running vms:
   d = openLockedDb()
   running_vms = d["running_vms"]
   closeLockedDb(d)

   running_vms = sorted(running_vms, key=operator.attrgetter("owner", "vm_id"))
   
   print "Domain\tIP\t\tOwner\tPID\tDead\tSPECIAL"
   print "------\t------------\t-----\t-----\t----\t-------"

   for vm in running_vms:
      mia=" " if vm.exists() == True else "X"
      line=(str(vm.name)+"\t"+str(vm.ip)+"\t"+str(vm.owner)+"\t"+
            str(vm.pid)+"\t"+mia+"\t")
      print line


def cmd_genips():
   """
   Generates a new set of new IP Macaddress combinations for
   and puts them in the proper locations:
   Vm.ips-dict - shelve dictionary used by python
   Vm.dhcp - contains dhcp entries for dhcpd

   For use when setting up networking on a new machine, or if 
   any of the config files get screwed up.
   """

   opt=OptionParser("usage: %prog vm genips",
         description="""Generate a new IP/MAC file""")
   (options, args) = opt.parse_args()

   if os.geteuid() != 0: 
      die("You need root permissions to do this, laterz!")

   check = raw_input("This will overwrite any current vm list files. Are you sure? (y): ")
   if check != "y":
      sys.exit(0)

   # make directory
   if not os.path.isdir("/etc/vms"):
      try:
         os.mkdir("/etc/vms")
      except OSError:
         die("Failed to create /etc/vms")

   # generate database files:
   name = "ips"
   dhcp = open("Vm.dhcp", "w")

   d = shelve.open(IP_FILE_DICT)
   d["sess_id"] = 1000
   free_vms = []
   lock = open(IP_FILE_LOCK, "w")
   lock.write("used for locking access to vm database file")
   
   for i in range (0, 100):
      #generate IP file
      vm_num = str(i).zfill(2)
      name = "vm"+vm_num
      ip = "172.20.0."+str(i+100)
      mac = "DE:AD:BE:EF:01:"+vm_num

      #generate DHCP entries
      dhcp.write("\thost "+name+" {\n")
      dhcp.write("\t\thardware ethernet "+mac+";\n")
      dhcp.write("\t\tfixed-address "+ip+";\n")
      dhcp.write("\t}\n\n")

      #generate ips dict
      vm = Domain(i, ip, mac)
      free_vms.insert(0, vm)

   dhcp.close()
   d["free_vms"] = free_vms
   d["running_vms"] = []
   d.close()
   lock.close()

   os.chmod(IP_FILE_DICT, 0666)
   os.chmod(IP_FILE_LOCK, 0666)

   print "Setup completed"

def cmd_help():
   print """List of valid commands:
   start    starts a vm
   stop     stop a vm by name
   list     list all running vms
   genips   generate a fresh vm database
   """

# main:
if len(sys.argv) == 1:
   cmd_help()
   die("Please give a command")

if sys.argv[1] == "-h":
   cmd_help()
   sys.exit(0)

# try looking up given command in global namespace:
try:
   func = "cmd_"+sys.argv[1]
   func = getattr(sys.modules[__name__], func)
except AttributeError:
   cmd_help()
   die(sys.argv[1]+" is not a valid command")

# check for vm.dict setup:
if func != cmd_genips:
   if not os.path.isfile(IP_FILE_DICT):
      die("Vm list file not found. Please run genips")
   if not os.path.isfile(IP_FILE_LOCK):
      die("Lock file for vm list access not found. Did you run genips?")

sys.argv.pop(1)
func()<|MERGE_RESOLUTION|>--- conflicted
+++ resolved
@@ -125,11 +125,7 @@
          help="location of the tmpfs directory. Only used for scratch devs")
    opt.add_option("-m", "--memory", dest="mem", default=DEFAULT_MEMORY,
          help="amount of memory to be allocated per VM")
-<<<<<<< HEAD
-   opt.add_option("--cpus", dest="cpus", default=1,
-=======
    opt.add_option("--cpus", dest="cpus", default="1",
->>>>>>> 8bc8519f
          help="number of CPUs allocated.")
    opt.add_option("-p", "--persistant", dest="persistant", action="store_true",
          help="turns off snapshot, so writeback happens to disk instead of tmp")
@@ -220,13 +216,9 @@
       cmd.extend(["-machine", "accel=kvm"])
       cmd.extend(["-pidfile", vm.tmpdir + "pid"])
       cmd.extend(["-m", options.mem])
-<<<<<<< HEAD
-      cmd.extend(["-smp", options.cpus])
-=======
       # LAPIC bug in qemu, shows up occasionally as a kernel panic.
       # Use threads= for smp.
       cmd.extend(["-smp", "1,cores=1,threads=" + options.cpus])
->>>>>>> 8bc8519f
       #cmd.extend(["-vnc", "0.0.0.0:"+str(17100+vm.vm_id)])
       if options.kernel:
          cmd.extend(["-kernel", options.kernel])
