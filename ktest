#!/bin/bash

set -o nounset
set -o errexit
set -o errtrace

shellcheck "$0" 
# check for typical shell script errors

export PS4='+${LINENO}+ '

KTESTDIR=$(dirname "$(readlink -f "$0")")
VMSTART=$KTESTDIR/vm-start

shellcheck "$KTESTDIR/util.sh" 
. "$KTESTDIR/util.sh"

checkdep realpath
checkdep genisoimage
checkdep minicom
checkdep socat
checkdep gcc
checkdep make
checkdep qemu-system-x86_64 qemu-system-i386


PRIORITY="0"		# hint for how long test should run
DEFAULT_DIR=".ktest"    # default path for building others
KERNEL_SOURCE="."       # dir of kernel source
                        #       set with: -k <path>
                        #       defaults: current directory
KERNEL_OUTPUT=""        # dir where the kernel will get built
                        #       set with: -b <path>
                        #       default: $KERNEL_SOURCE/$DEFAULT_DIR
WORK_DIR=""             # dir where vm meta data (id, logs, etc) gets stored
                        #       set with: -w <path>
                        #       defaults: $KERNEL_OUTPUT
<<<<<<< HEAD
LOG_INTERNAL="log.internal" 
=======
LOG_OUTPUT="log.output" # file name were test output is logged too
                        #       path: $WORK_DIR/$LOG_OUTPUT
LOG_INTERNAL="log.internal"
>>>>>>> 4941d5de
                        # dir name which is mapped with virtfs to inside vm
                        # at /var/log/datera
                        #       path: $WORK_DIR/$LOG_INTERNAL
SCRATCH_DIR="/tmp"      # dir where scratch drives are created
                        #       defaults: /tmp
                        #       auto-override: $HOME/.ktest/tmp
IMG="/var/lib/ktest/root"
                        # root image that will be booted
                        #       set with: -i <path>
                        #       defaults: /var/lib/ktest/root
                        #       auto-override: $HOME/.ktest/root
TIMEOUT=""              # kills test after $TIMEOUT seconds
                        #       can be overridden by config-timeout from test
                        #       ignored completely with -I
                        #       defaults: 0
BUILD=1                 # if set to 1, kernel will build
                        #       ignored with: -K (sets to 0)
COVERAGE=""		# list of directories to enable code coverage for
INTERACTIVE=0           # if set to 1, timeout is ignored completely
                        #       sets with: -I
NJOBS=$(($(grep -c '^processor' /proc/cpuinfo) * 2))
                        # number of jobs to passed to make during kernel compile
                        #       sets with: -j
                        #       defaults to 2 * number of processor
CONTAINER_SRC_DIR="/usr/share/DateraContainer"
                        # dir which contains the datera containers

usage()
{
    echo "ktest: Test kernels in virtual machines on a pool of remote servers"
    echo "Usage: ktest cmd [options] [n]"
    echo "  boot        Boot a VM without running anything"
    echo "  run <test>  Run a kernel test"
    echo "  ssh         Login as root"
    echo "  gdb         Connect to kgdb"
    echo "  mon         Connect to qemu monitor"
    echo "  oldconfig   Run make oldconfig"
    echo "  config      Run make nconfig"
    echo
    echo "  options:"
<<<<<<< HEAD
    echo "      -x      bash debug statements"
    echo "      -k      kernel source dir"
    echo "      -b      build directory for kernel (default: kernel_source/.ktest)"
    echo "      -w      work directory (default: kernel build directory)"
    echo "      -K      don't build kernel (run cmd only)"
    echo "      -c      enable coverage (only valid without -K)"
    echo "      -i      VM root filesystem image (run cmd only)"
    echo "      -j      j option to make (run cmd only)"
    echo "      -I      disable timeout and VM stop on pass/fail (run cmd only)"
    echo "      -v      run with vde networking (run cmd only)"
=======
    echo "      -x       bash debug statements"
    echo "      -k <dir> kernel source dir"
    echo "      -b <dir> build directory for kernel (default: kernel_source/.ktest)"
    echo "      -w <dir> work directory (default: kernel build directory)"
    echo "      -K       don't build kernel (run cmd only)"
    echo "      -c <dir> enable coverage for this dir (only valid without -K)"
    echo "      -i <dir> VM root filesystem image (run cmd only)"
    echo "      -j <num> j option to make (run cmd only)"
    echo "      -I       disable timeout and VM stop on pass/fail (run cmd only)"
    echo "      -v       run with vde networking (run cmd only)"
>>>>>>> 4941d5de
}

# root image auto-override
if [ -f "$HOME/.ktest/root" ]; then
    IMG="$HOME/.ktest/root"
fi

# scratch drive dir auto-override
if [ -d "$HOME/.ktest/tmp" ]; then
    SCRATCH_DIR=$HOME/.ktest/tmp
fi

#prints usage if no args
if [[ $# -lt 1 ]]; then
    usage
    exit 1
fi

#parse command and shift for rest of arg parsing
CMD="cmd_$1"
shift

while getopts "hp:k:Kc:i:b:j:Iw:vx" arg; do
    case $arg in
	h)
	    usage
	    exit 0
	    ;;
	p)
	    PRIORITY=$OPTARG
	    ;;
	k)
            KERNEL_SOURCE=$(realpath "$OPTARG")
	    ;;
	K)
	    BUILD=""
	    ;;
	c)
	    if [ ! -d "$OPTARG" ]; then
		echo "$OPTARG must be a directory"
		exit 1
	    fi

	    # Strip trailing / from directory name, substitute _ for /
	    OPTARG=$(echo ${OPTARG%/}|tr / _)
	    COVERAGE+=" GCOV_PROFILE_$OPTARG=y"
	    ;;
	i)
	    IMG=$OPTARG
	    ;;
	b)
	    KERNEL_OUTPUT=$OPTARG
	    ;;
	j)
	    NJOBS=$OPTARG
	    ;;
	I)
	    INTERACTIVE=1
	    ;;
	w)
	    WORK_DIR=$OPTARG
	    ;;
	x)
	    set -x
	    ;;
    esac
done
shift $(( OPTIND - 1 ))

# sets default kernel output dir
if [ -z "$KERNEL_OUTPUT" ]; then
    KERNEL_OUTPUT="$KERNEL_SOURCE/$DEFAULT_DIR"
fi

# sets default work dir
if [ -z "$WORK_DIR" ] ; then
   WORK_DIR=$KERNEL_OUTPUT
fi
mkdir -p "$WORK_DIR"
WORK_DIR=$(realpath "$WORK_DIR")

trap 'stty sane > /dev/null 2>&1 || true' EXIT

check_mlxcard()
{
    if ! $VMSTART check conx3; then
        echo "no free infiniband card present"
        exit 1
    fi
}

do_make()
{
<<<<<<< HEAD
    make -C "$KERNEL_SOURCE" O="$WORK_DIR" -j "$NJOBS"        \
	INSTALL_MOD_PATH=modules                                    \
	EXTRA_CFLAGS="-gdwarf-4 -g3 -fvar-tracking -fvar-tracking-assignments" "$@"
=======
    make -C "$KERNEL_SOURCE" O="$WORK_DIR" -j "$NJOBS"			\
	$COVERAGE							\
	INSTALL_MOD_PATH=modules					\
	EXTRA_CFLAGS="-gdwarf-4 -g3 -fvar-tracking -fvar-tracking-assignments" $@
>>>>>>> 4941d5de
}

build_kernel()
{
    KERNEL_SOURCE=$1
    KERNEL_OUTPUT=$2
    _KERNEL_CONFIG_REQUIRE=$3

    if [ -n "$BUILD" ]; then
	local kconfig="$KERNEL_OUTPUT/.config"
	local config_tool="$KERNEL_SOURCE/scripts/config"

	local OLDIFS=$IFS
	IFS=','

        [ -f "$kconfig" ] || cp "$KTESTDIR/defconfig" "$kconfig"

	for req in $_KERNEL_CONFIG_REQUIRE; do
            "$config_tool" --file "$kconfig" -e "$req"
        done

        do_make olddefconfig

	for req in $_KERNEL_CONFIG_REQUIRE; do
            c=$("$config_tool" --file "$kconfig" -s "$req")
	    if [ "$c" != "y" ]; then
		echo "Kernel config option $req not set"
		exit 1
	    fi
	done

	IFS=$OLDIFS

        do_make || exit 1
    fi

    do_make modules_install
}

parse_test_deps()
{
    local TEST=$1
    HAVE_CONTAINER=""

    ktest_priority=$PRIORITY

    _add-file()
    {
	local req=$1
	local f=$2

	if [ ! -e "$f" ]; then
	    echo "Dependency $req not found"
	    exit 1
	fi

	FILES+=" $(realpath "$f")"
    }

    require-lib()
    {
	local req="$1"
	local f="$TESTDIR/$req"

	if [ "${req:0:1}" = "/" ]; then
	    local f="$req"
	else
	    local f="$TESTDIR/$req"
	fi

	_add-file "$req" "$f"

	. "$f" deps
    }

    require-bin()
    {
	local req=$1
        local f="$(which "$req")"

	_add-file "$req" "$f"
    }

    require-container()
    {
	local req=$1
	local cvf="$CONTAINER_SRC_DIR/${req}.version.txt"

	if [ ! -e "$cvf" ]; then
	    echo "Container version file not found: $cvf"
	    exit 1
	fi

	local cv=$(cat "$cvf")
	local cf="$CONTAINER_SRC_DIR/${req}-${cv}.tar.gz"

	if [ ! -e "$cf" ]; then
	    echo "Container file not found: $cf"
	    exit 1
	fi

	local cdir="${req}-${cv}"
	local containerdir="$WORK_DIR/container"

	if [ -z "$HAVE_CONTAINER" ]; then
	    FILES+=" $containerdir"
	    genisoimage_sudo=sudo
	    HAVE_CONTAINER=1
	    sudo rm -rf "$containerdir"
	    mkdir -p "$containerdir"
	fi

	sudo tar xz -C "$containerdir" -f "$cf"
	if [ ! -d "$containerdir/$cdir" ]; then
	    echo "Container '$req' does not unpack into expected directory '$cdir'"
	    exit 1
	fi
	sudo ln -s "$cdir" "${containerdir}/${req}.chroot"
    }

    require-kernel-config()
    {
	if [ -n "$_KERNEL_CONFIG_REQUIRE" ]; then
	    _KERNEL_CONFIG_REQUIRE+=","
	fi

	_KERNEL_CONFIG_REQUIRE+="$1"
    }

    config-scratch-devs()
    {
	_SCRATCH="-s $1"
    }

    config-mem()
    {
	_MEM=$1
    }

    config-infiniband()
    {
	VMSTART="sudo $VMSTART"
	_INFINIBAND="--conx3"
	check_mlxcard
    }

    config-vmcount()
    {
	# what's going on here?
	_VMCLUSTER="--cluster $1"
    }

    config-timeout()
    {
	TIMEOUT=$1
    }

    PATH+=":/sbin:/usr/sbin:/usr/local/sbin"

    . "$TEST" deps

    if [ -z "$_MEM" ]; then
	echo "test must specify config-mem"
	exit 1
    fi

    if [ -z "$TIMEOUT" ]; then
	echo "test must specify config-timeout"
	exit 1
    fi
}

build_file_list()
{
    if [ ! -f "$IMG" ] ; then
        echo "VM root filesystem not found, use vm_create_image to create one"
        exit 1
    fi

    if [ $# -eq 0 ]; then
	install -m0755 "$KTESTDIR/rc.interactive" "$WORK_DIR/rc"
	FILES="$WORK_DIR/rc"
	_MEM="1G"
    else
	TEST=$1
        TEST="$(realpath "$TEST")"

        local TESTDIR="$(dirname "$TEST")"

	install -m0755 "$KTESTDIR/rc.testwrapper" "$WORK_DIR/rc"
	FILES="$WORK_DIR/rc"

	install -m0644 "$TEST" "$WORK_DIR/rc.test"
	FILES+=" $WORK_DIR/rc.test"

	parse_test_deps "$TEST"
    fi
}

prepare_vm()
{
    # Might be overridden by test script
    _KERNEL_CONFIG_REQUIRE=""
    genisoimage_sudo=""

    if [ -n "$COVERAGE" ]; then
	_KERNEL_CONFIG_REQUIRE+="GCOV_KERNEL"
	_KERNEL_CONFIG_REQUIRE+=",GCOV_FORMAT_AUTODETECT"
    fi

    mkdir -p "$WORK_DIR"

    build_file_list "$@"

    build_kernel "$KERNEL_SOURCE" "$KERNEL_OUTPUT" "$_KERNEL_CONFIG_REQUIRE"

    # Remove symlinks, they'll break genisoimage which is following symlinks
    rm -f "$WORK_DIR"/modules/lib/modules/*/build
    rm -f "$WORK_DIR"/modules/lib/modules/*/source

    $genisoimage_sudo genisoimage -quiet -R		\
	-input-charset utf-8				\
	-o "$WORK_DIR/run.iso"			\
	"$WORK_DIR/modules/lib" "$FILES" || exit 1

    rm -rf "$WORK_DIR/modules"

    # setup directory where logfs will be mounted from
<<<<<<< HEAD
    mkdir -p "$WORK_DIR/$LOG_INTERNAL"
    rm -rf "$WORK_DIR/$LOG_INTERNAL"/*
=======
    rm -rf $WORK_DIR/$LOG_INTERNAL
    mkdir -p $WORK_DIR/$LOG_INTERNAL
>>>>>>> 4941d5de
}

run_lcov()
{
    checkdep lcov

<<<<<<< HEAD
    gcov_dir="$WORK_DIR/$LOG_INTERNAL/gcov"
    info="$WORK_DIR/gcov.info"
    html="$WORK_DIR/gcov.html"

    echo "If lcov fails, run this:"
=======
    echo "You may need to install perl-digest-MD5 for lcov"
>>>>>>> 4941d5de
    echo "    sudo yum install perl-Digest-MD5"

    local gcov_out=$WORK_DIR/gcov

    rm -rf $gcov_out
    mkdir $gcov_out

    local info=$gcov_out/gcov.info
    local html=$gcov_out/gcov.html
    local tracefiles=""

    for i in $WORK_DIR/$LOG_INTERNAL/gcov.*; do
	local out=$gcov_out/`basename $i`.info
	tracefiles+=" --add-tracefile $out"

	lcov --capture --quiet				\
	    --directory "$i" --output-file $out
    done

    lcov --quiet --output-file $info $tracefiles
    genhtml --output-directory "$html" "$info" > /dev/null

    echo
<<<<<<< HEAD
    echo "LCOV report:"
    echo "  file://$html/index.html"
=======
    echo "LCOV report: file://$html/index.html"
>>>>>>> 4941d5de
}

cmd_boot()
{
    prepare_vm

    "$VMSTART" start					\
	-i "$IMG" -t "$SCRATCH_DIR"				\
	-k "$KERNEL_OUTPUT/arch/x86/boot/bzImage"		\
	-c "$WORK_DIR/run.iso"				\
	--id "$WORK_DIR/id"				\
	--fs "$WORK_DIR/$LOG_INTERNAL" logfs		\
	-m 1G

    stty sane 2> /dev/null || true
}

cmd_run()
{
    _MEM=""
    _SCRATCH=""
    _INFINIBAND=""
    _VMCLUSTER=""

    if [ -z "$1" ]; then
	echo "ktest: missing test"
	usage
	exit 1
    fi

    prepare_vm "$1"

    [ -p "$WORK_DIR/output" ] || mkfifo "$WORK_DIR/output"

<<<<<<< HEAD
    "$VMSTART" start					\
	-i "$IMG" -t "$SCRATCH_DIR"				\
	-k "$KERNEL_OUTPUT/arch/x86/boot/bzImage"		\
	-c "$WORK_DIR/run.iso"				\
	--id "$WORK_DIR/id"				\
	-m "$_MEM"					\
	--fs "$WORK_DIR/$LOG_INTERNAL" logfs		\
	"$_SCRATCH"					\
	"$_INFINIBAND"					\
	"$_VMCLUSTER" </dev/null 2>&1 > "$WORK_DIR/output" &
=======
    $VMSTART start						\
	--append="root=/dev/sda rw ktest.priority=$PRIORITY"	\
	-i $IMG -t $SCRATCH_DIR					\
	-k $KERNEL_OUTPUT/arch/x86/boot/bzImage			\
	-c $WORK_DIR/run.iso					\
	--id $WORK_DIR/id					\
	-m $_MEM						\
	--fs $WORK_DIR/$LOG_INTERNAL logfs			\
	$_SCRATCH						\
	$_INFINIBAND						\
	$_VMCLUSTER </dev/null 2>&1 > "$WORK_DIR/output" &
>>>>>>> 4941d5de

    err=0

    if [ "$INTERACTIVE" = 1 ]; then
	cat "$WORK_DIR/output"
    else
	timeout "$TIMEOUT"				\
	    sed -u -e '/TEST SUCCESS/ { p; Q0 }'	\
		   -e '/TEST FAILED/  { p; Q1 }'	\
		   < "$WORK_DIR/output" || err=1

	"$VMSTART" stop "$(cat "$WORK_DIR/id")"
    fi

    [ -n "$COVERAGE" ] && run_lcov

    exit $err
}

cmd_ssh()
{
    "$VMSTART" ssh "$(cat "$WORK_DIR/id")" "$@"
}

cmd_stop()
{
    exec "$VMSTART" ssh "$(cat "$WORK_DIR/id")"
}

cmd_gdb()
{
    exec "$VMSTART" gdb "$(cat "$WORK_DIR/id")" "$KERNEL_OUTPUT/vmlinux"
}

cmd_kgdb()
{
    exec "$VMSTART" kgdb "$(cat "$WORK_DIR/id")" "$KERNEL_OUTPUT/vmlinux"
}

cmd_mon()
{
    exec "$VMSTART" mon "$(cat "$WORK_DIR/id")"
}

cmd_oldconfig()
{
    do_make oldconfig
}

cmd_config()
{
    do_make nconfig
}

# checks if command is valid
if [ "$(type -t "$CMD")" != "function" ]; then
    usage
    exit 1
fi

eval "$CMD" "$@"<|MERGE_RESOLUTION|>--- conflicted
+++ resolved
@@ -35,13 +35,7 @@
 WORK_DIR=""             # dir where vm meta data (id, logs, etc) gets stored
                         #       set with: -w <path>
                         #       defaults: $KERNEL_OUTPUT
-<<<<<<< HEAD
-LOG_INTERNAL="log.internal" 
-=======
-LOG_OUTPUT="log.output" # file name were test output is logged too
-                        #       path: $WORK_DIR/$LOG_OUTPUT
 LOG_INTERNAL="log.internal"
->>>>>>> 4941d5de
                         # dir name which is mapped with virtfs to inside vm
                         # at /var/log/datera
                         #       path: $WORK_DIR/$LOG_INTERNAL
@@ -82,18 +76,6 @@
     echo "  config      Run make nconfig"
     echo
     echo "  options:"
-<<<<<<< HEAD
-    echo "      -x      bash debug statements"
-    echo "      -k      kernel source dir"
-    echo "      -b      build directory for kernel (default: kernel_source/.ktest)"
-    echo "      -w      work directory (default: kernel build directory)"
-    echo "      -K      don't build kernel (run cmd only)"
-    echo "      -c      enable coverage (only valid without -K)"
-    echo "      -i      VM root filesystem image (run cmd only)"
-    echo "      -j      j option to make (run cmd only)"
-    echo "      -I      disable timeout and VM stop on pass/fail (run cmd only)"
-    echo "      -v      run with vde networking (run cmd only)"
-=======
     echo "      -x       bash debug statements"
     echo "      -k <dir> kernel source dir"
     echo "      -b <dir> build directory for kernel (default: kernel_source/.ktest)"
@@ -104,7 +86,6 @@
     echo "      -j <num> j option to make (run cmd only)"
     echo "      -I       disable timeout and VM stop on pass/fail (run cmd only)"
     echo "      -v       run with vde networking (run cmd only)"
->>>>>>> 4941d5de
 }
 
 # root image auto-override
@@ -149,7 +130,7 @@
 	    fi
 
 	    # Strip trailing / from directory name, substitute _ for /
-	    OPTARG=$(echo ${OPTARG%/}|tr / _)
+	    OPTARG=$(echo "${OPTARG%/}"|tr / _)
 	    COVERAGE+=" GCOV_PROFILE_$OPTARG=y"
 	    ;;
 	i)
@@ -198,16 +179,10 @@
 
 do_make()
 {
-<<<<<<< HEAD
-    make -C "$KERNEL_SOURCE" O="$WORK_DIR" -j "$NJOBS"        \
-	INSTALL_MOD_PATH=modules                                    \
+    make -C "$KERNEL_SOURCE" O="$WORK_DIR" -j "$NJOBS"			\
+	"$COVERAGE"							\
+	INSTALL_MOD_PATH=modules					\
 	EXTRA_CFLAGS="-gdwarf-4 -g3 -fvar-tracking -fvar-tracking-assignments" "$@"
-=======
-    make -C "$KERNEL_SOURCE" O="$WORK_DIR" -j "$NJOBS"			\
-	$COVERAGE							\
-	INSTALL_MOD_PATH=modules					\
-	EXTRA_CFLAGS="-gdwarf-4 -g3 -fvar-tracking -fvar-tracking-assignments" $@
->>>>>>> 4941d5de
 }
 
 build_kernel()
@@ -252,6 +227,7 @@
     local TEST=$1
     HAVE_CONTAINER=""
 
+    # shellcheck disable=SC2034
     ktest_priority=$PRIORITY
 
     _add-file()
@@ -436,64 +412,47 @@
     rm -rf "$WORK_DIR/modules"
 
     # setup directory where logfs will be mounted from
-<<<<<<< HEAD
+    rm -rf "$WORK_DIR/$LOG_INTERNAL"
     mkdir -p "$WORK_DIR/$LOG_INTERNAL"
-    rm -rf "$WORK_DIR/$LOG_INTERNAL"/*
-=======
-    rm -rf $WORK_DIR/$LOG_INTERNAL
-    mkdir -p $WORK_DIR/$LOG_INTERNAL
->>>>>>> 4941d5de
 }
 
 run_lcov()
 {
     checkdep lcov
 
-<<<<<<< HEAD
-    gcov_dir="$WORK_DIR/$LOG_INTERNAL/gcov"
-    info="$WORK_DIR/gcov.info"
-    html="$WORK_DIR/gcov.html"
-
-    echo "If lcov fails, run this:"
-=======
     echo "You may need to install perl-digest-MD5 for lcov"
->>>>>>> 4941d5de
     echo "    sudo yum install perl-Digest-MD5"
 
     local gcov_out=$WORK_DIR/gcov
 
-    rm -rf $gcov_out
-    mkdir $gcov_out
+    rm -rf "$gcov_out"
+    mkdir "$gcov_out"
 
     local info=$gcov_out/gcov.info
     local html=$gcov_out/gcov.html
     local tracefiles=""
 
     for i in $WORK_DIR/$LOG_INTERNAL/gcov.*; do
-	local out=$gcov_out/`basename $i`.info
+        local out=$gcov_out/$(basename "$i").info
 	tracefiles+=" --add-tracefile $out"
 
 	lcov --capture --quiet				\
-	    --directory "$i" --output-file $out
+	    --directory "$i" --output-file "$out"
     done
 
-    lcov --quiet --output-file $info $tracefiles
+    lcov --quiet --output-file "$info" "$tracefiles"
     genhtml --output-directory "$html" "$info" > /dev/null
 
     echo
-<<<<<<< HEAD
-    echo "LCOV report:"
-    echo "  file://$html/index.html"
-=======
     echo "LCOV report: file://$html/index.html"
->>>>>>> 4941d5de
 }
 
 cmd_boot()
 {
     prepare_vm
 
-    "$VMSTART" start					\
+    # shellcheck disable=SC2086
+    $VMSTART start					\
 	-i "$IMG" -t "$SCRATCH_DIR"				\
 	-k "$KERNEL_OUTPUT/arch/x86/boot/bzImage"		\
 	-c "$WORK_DIR/run.iso"				\
@@ -521,30 +480,17 @@
 
     [ -p "$WORK_DIR/output" ] || mkfifo "$WORK_DIR/output"
 
-<<<<<<< HEAD
-    "$VMSTART" start					\
-	-i "$IMG" -t "$SCRATCH_DIR"				\
-	-k "$KERNEL_OUTPUT/arch/x86/boot/bzImage"		\
-	-c "$WORK_DIR/run.iso"				\
-	--id "$WORK_DIR/id"				\
-	-m "$_MEM"					\
-	--fs "$WORK_DIR/$LOG_INTERNAL" logfs		\
-	"$_SCRATCH"					\
-	"$_INFINIBAND"					\
-	"$_VMCLUSTER" </dev/null 2>&1 > "$WORK_DIR/output" &
-=======
     $VMSTART start						\
 	--append="root=/dev/sda rw ktest.priority=$PRIORITY"	\
-	-i $IMG -t $SCRATCH_DIR					\
-	-k $KERNEL_OUTPUT/arch/x86/boot/bzImage			\
-	-c $WORK_DIR/run.iso					\
-	--id $WORK_DIR/id					\
-	-m $_MEM						\
-	--fs $WORK_DIR/$LOG_INTERNAL logfs			\
-	$_SCRATCH						\
-	$_INFINIBAND						\
-	$_VMCLUSTER </dev/null 2>&1 > "$WORK_DIR/output" &
->>>>>>> 4941d5de
+	-i "$IMG" -t "$SCRATCH_DIR"					\
+	-k "$KERNEL_OUTPUT/arch/x86/boot/bzImage"			\
+	-c "$WORK_DIR/run.iso"					\
+	--id "$WORK_DIR/id"					\
+	-m "$_MEM"						\
+	--fs "$WORK_DIR/$LOG_INTERNAL" logfs			\
+	"$_SCRATCH"						\
+	"$_INFINIBAND"						\
+	"$_VMCLUSTER" </dev/null 2>&1 > "$WORK_DIR/output" &
 
     err=0
 
@@ -556,7 +502,7 @@
 		   -e '/TEST FAILED/  { p; Q1 }'	\
 		   < "$WORK_DIR/output" || err=1
 
-	"$VMSTART" stop "$(cat "$WORK_DIR/id")"
+	$VMSTART stop "$(cat "$WORK_DIR/id")"
     fi
 
     [ -n "$COVERAGE" ] && run_lcov
@@ -566,27 +512,31 @@
 
 cmd_ssh()
 {
-    "$VMSTART" ssh "$(cat "$WORK_DIR/id")" "$@"
+    $VMSTART ssh "$(cat "$WORK_DIR/id")" "$@"
 }
 
 cmd_stop()
 {
-    exec "$VMSTART" ssh "$(cat "$WORK_DIR/id")"
+    # shellcheck disable=SC2086
+    exec $VMSTART ssh "$(cat "$WORK_DIR/id")"
 }
 
 cmd_gdb()
 {
-    exec "$VMSTART" gdb "$(cat "$WORK_DIR/id")" "$KERNEL_OUTPUT/vmlinux"
+    # shellcheck disable=SC2086
+    exec $VMSTART gdb "$(cat "$WORK_DIR/id")" "$KERNEL_OUTPUT/vmlinux"
 }
 
 cmd_kgdb()
 {
-    exec "$VMSTART" kgdb "$(cat "$WORK_DIR/id")" "$KERNEL_OUTPUT/vmlinux"
+    # shellcheck disable=SC2086
+    exec $VMSTART kgdb "$(cat "$WORK_DIR/id")" "$KERNEL_OUTPUT/vmlinux"
 }
 
 cmd_mon()
 {
-    exec "$VMSTART" mon "$(cat "$WORK_DIR/id")"
+    # shellcheck disable=SC2086
+    exec $VMSTART mon "$(cat "$WORK_DIR/id")"
 }
 
 cmd_oldconfig()
