#!/bin/bash -e

KTESTDIR=$(dirname $(readlink -f $0))
VMSTART=$KTESTDIR/vm-start
INTERACTIVE=0

. $KTESTDIR/util.sh

NJOBS=$((`grep ^processor /proc/cpuinfo |wc -l` * 2))

DIR=".ktest"

KERNEL_SOURCE="."
KERNEL_OUTPUT=""

export PS4='+${LINENO}+ '
set -x

do_make()
{
    make -C "$KERNEL_SOURCE" O="$WORK_DIRECTORY" -j "$NJOBS"	\
	INSTALL_MOD_PATH=modules				\
	EXTRA_CFLAGS="-gdwarf-4 -g3 -fvar-tracking -fvar-tracking-assignments" $@
}

check_timeout()
{
    set +e
    sleep $1
    $VMSTART stop `cat $WORK_DIRECTORY/id`
    kill $$
}

cmd_run()
{
    IMG=""
    NEED_SUDO=""

<<<<<<< HEAD
    run_usage()
    {
	echo "ktest run: Run a kernel test"
	echo "Usage: ktest run [options] test"
	echo "	-k	kernel source dir"
	echo "	-K	don't build kernel"
	echo "	-i	VM root filesystem image"
	echo "	-t	timout in seconds"
	echo "	-b	bld directory for kernel"
	echo "	-j	j option to make"
	echo "	-I	interactive run"
   echo "   -v run with vde"
   echo "   -x print out ktest script commands"
    }

=======
>>>>>>> 9a0acd5f
    kconfig="$KERNEL_OUTPUT/.config"
    config_tool="$KERNEL_SOURCE/scripts/config"

    if [ "$IMG" = "" ] ; then
	if [ -f "/var/lib/ktest/root" ]; then
	    IMG="/var/lib/ktest/root"
	elif [ -f "$HOME/.ktest/root" ]; then
	    IMG="$HOME/.ktest/root"
	else
	    echo "VM root filesystem not found, please create /var/lib/ktest/root or"
	    echo "$HOME/.ktest/root"
	    exit 1
	fi
    fi
    if [ ! -f $IMG ] ; then
	echo "VM root filesystem not found, use vm_create_image to create one"
	exit 1
    fi

    TEST=$1
    if [ -z "$TEST" ]; then
	echo "ktest: missing test"
	usage
	exit 1
    fi

    if [ ! -f "$TEST" ]; then
	echo "Test $TEST not found"
	exit 1
    fi

    TEST=`realpath "$TEST"`

    eval `$TEST deps`

    if [ -z "$MEM" ]; then
	echo "test must specify requirements"
	exit 1
    fi

    mkdir -p $WORK_DIRECTORY
    rm -f $WORK_DIRECTORY/rc
    cp -f $TEST $WORK_DIRECTORY/rc
    if [ "$INTERACTIVE" = 1 ] ; then
       echo /bin/bash >> $WORK_DIRECTORY/rc
       echo "echo o > /proc/sysrq-trigger" >> $WORK_DIRECTORY/rc
    fi
    FILES=$WORK_DIRECTORY/rc
    TESTDIR=`dirname $TEST`

    OLDIFS=$IFS
    IFS=','
    PATH+=":/sbin:/usr/sbin:/usr/local/sbin"

    for req in $REQUIRE; do
	if [ -e "$TESTDIR/$req" ]; then
	    FILES+=" `realpath $TESTDIR/$req`"
	elif f="`which $req`"; then
	    FILES+=" `realpath $f`"
	else
	    echo "Dependency $req not found"
	    exit 1
	fi
    done

    for req in $LREQUIRE; do
	if [ ! -e "$req" ]; then
	    echo "Dependency $req not found"
	    exit 1
	fi
	FILES+=" `realpath $req`"
    done
   
    if [ -n "$CONTAINER" ]; then
	sudo rm -rf container
	for req in $CONTAINER; do
	    mkdir -p container
	    if [ ! -e "$req" ]; then
		echo "Container $req not found"
		exit 1
	    fi
	    cname=`basename "$req" .tar.gz`
	    sudo tar xz -C container -f "$req"
	    if [ ! -d "container/$cname" ] ; then
		echo "Container '$req' does not unpack into expected directory '$cname'"
		exit 1
	    fi
	done
	if [ -d container ] ; then
	    FILES+=" container"
	    NEED_SUDO=sudo
	fi
    fi

    if [ -n "$BUILD" ]; then
	[ -f "$kconfig" ] || cp "$KTESTDIR/defconfig" "$kconfig"

	for req in $KERNEL_CONFIG_REQUIRE; do
	    "$config_tool" --file "$kconfig" -e $req
	done

	do_make oldconfig
    fi

    for req in $KERNEL_CONFIG_REQUIRE; do
	if [ `"$config_tool" --file "$kconfig" -s $req` != "y" ]; then
	    echo "Kernel config option $req not set"
	    exit 1
	fi
    done

    IFS=$OLDIFS

    if [ -n "$BUILD" ]; then
	do_make || exit 1
    fi

    do_make modules_install

    # Remove symlinks, they'll break genisoimage which is following symlinks
    rm -f $WORK_DIRECTORY/modules/lib/modules/*/build
    rm -f $WORK_DIRECTORY/modules/lib/modules/*/source

    $NEED_SUDO genisoimage -quiet -R -input-charset utf-8	\
	-o $WORK_DIRECTORY/run.iso 			\
	$WORK_DIRECTORY/modules/lib $FILES || exit 1
    rm -rf $WORK_DIRECTORY/modules

    if [ -n "$TIMEOUT" ]; then
	check_timeout "$TIMEOUT" &
	ALARM=$!
    fi

    if [ "$INTERACTIVE" = 1 ] ; then
       $VMSTART start				\
           -i $IMG -t $TMPDIR			\
           -k "$KERNEL_OUTPUT/arch/x86/boot/bzImage"\
           -c $WORK_DIRECTORY/run.iso		\
           --id $WORK_DIRECTORY/id			\
           -m "$MEM"				\
           -s "$SCRATCH"      \
           $VDE
    else
       $VMSTART start				\
           -i $IMG -t $TMPDIR			\
           -k "$KERNEL_OUTPUT/arch/x86/boot/bzImage"\
           -c $WORK_DIRECTORY/run.iso		\
           --id $WORK_DIRECTORY/id			\
           -m "$MEM"				\
           -s "$SCRATCH"				\
           $VDE               \
            |{
           sed -e '/TEST SUCCESS/q'
           set +e
           [ -n "$ALARM" ] && kill $ALARM 2> /dev/null
           $VMSTART stop `cat $WORK_DIRECTORY/id`
           stty sane 2> /dev/null  || true
           exit 0
       }
    fi
    trap SIGINT
    stty sane 2> /dev/null || true
}

cmd_ssh()
{
    exec $VMSTART ssh `cat $WORK_DIRECTORY/id`
}

cmd_stop()
{
    exec $VMSTART ssh `cat $WORK_DIRECTORY/id`
}
cmd_gdb()
{
    exec $VMSTART gdb `cat $WORK_DIRECTORY/id` $KERNEL_OUTPUT/vmlinux
}

cmd_mon()
{
    exec $VMSTART mon `cat $WORK_DIRECTORY/id`
}

cmd_oldconfig()
{
    do_make oldconfig
}

cmd_config()
{
    do_make nconfig
}

usage()
{
    echo "ktest: Test kernels in virtual machines on a pool of remote servers"
    echo "Usage: ktest cmd [options] [n]"
    echo "  run [options]: Run a kernel test"
    echo "  ssh		Log in as root"
    echo "  gdb		Connect to kgdb"
    echo "  mon		Connect to qemu monitor"
    echo "  oldconfig	Run make oldconfig"
    echo "  config	Run make nconfig"
    echo
    echo "  options:"
    echo "	-k	kernel source dir"
    echo "	-b	bld directory for kernel (default: kernel_source/.ktest)"
    echo "	-w	work director (default: kernel build directory)"
    echo "	-K	don't build kernel (run cmd only)"
    echo "	-i	VM root filesystem image (run cmd only)"
    echo "	-t	timout in seconds (run cmd only)"
    echo "	-j	j option to make (run cmd only)"
    echo "	-I	interactive run (run cmd only)"
}

CMD="cmd_$1"
if [ -z "$1" -o "`type -t "$CMD"`" != "function" ]; then
    usage
    exit 1
fi
shift
BUILD=1
WORK_DIRECTORY=""

<<<<<<< HEAD
while getopts "IhKb:k:i:t:j:vx" arg; do
=======
while getopts "IhKb:k:i:t:j:w:v" arg; do
>>>>>>> 9a0acd5f
    case $arg in
	h)
	    usage
	    exit 0
	    ;;
	k)
	    KERNEL_SOURCE=`realpath "$OPTARG"`
	    ;;
	K)
	    BUILD=""
	    ;;
	i)
	    IMG=$OPTARG
	    ;;
	t)
	    TIMEOUT=$OPTARG
	    ;;
	b)
	    KERNEL_OUTPUT=$OPTARG
	    ;;
	j)
	    NJOBS=$OPTARG
	    ;;
<<<<<<< HEAD
   I)
       INTERACTIVE=1
       ;;
	x)
=======
        I)
            INTERACTIVE=1
            ;;
        w)
            WORK_DIRECTORY=$OPTARG
            ;;
	v)
>>>>>>> 9a0acd5f
	    set -x
	    ;;
   v)
       VDE="--vde"
       ;;
    esac
done
shift $(( OPTIND - 1 ))

if [ -z "$KERNEL_OUTPUT" ]; then
    KERNEL_OUTPUT="$KERNEL_SOURCE/$DIR"
fi
if [ -z "$WORK_DIRECTORY" ] ; then
   WORK_DIRECTORY=$KERNEL_OUTPUT
fi
mkdir -p "$WORK_DIRECTORY"
WORK_DIRECTORY=`realpath "$WORK_DIRECTORY"`

if [ -d "$HOME/.ktest/tmp" ]; then
    TMPDIR=$HOME/.ktest/tmp
else
    TMPDIR=/tmp
fi

checkdep realpath
checkdep genisoimage
checkdep minicom
checkdep socat
checkdep gcc
checkdep make
checkdep qemu-system-x86_64 qemu-system-x86

eval $CMD $@<|MERGE_RESOLUTION|>--- conflicted
+++ resolved
@@ -36,24 +36,6 @@
     IMG=""
     NEED_SUDO=""
 
-<<<<<<< HEAD
-    run_usage()
-    {
-	echo "ktest run: Run a kernel test"
-	echo "Usage: ktest run [options] test"
-	echo "	-k	kernel source dir"
-	echo "	-K	don't build kernel"
-	echo "	-i	VM root filesystem image"
-	echo "	-t	timout in seconds"
-	echo "	-b	bld directory for kernel"
-	echo "	-j	j option to make"
-	echo "	-I	interactive run"
-   echo "   -v run with vde"
-   echo "   -x print out ktest script commands"
-    }
-
-=======
->>>>>>> 9a0acd5f
     kconfig="$KERNEL_OUTPUT/.config"
     config_tool="$KERNEL_SOURCE/scripts/config"
 
@@ -259,6 +241,7 @@
     echo "  config	Run make nconfig"
     echo
     echo "  options:"
+    echo "	-x bash debug statements"
     echo "	-k	kernel source dir"
     echo "	-b	bld directory for kernel (default: kernel_source/.ktest)"
     echo "	-w	work director (default: kernel build directory)"
@@ -267,6 +250,7 @@
     echo "	-t	timout in seconds (run cmd only)"
     echo "	-j	j option to make (run cmd only)"
     echo "	-I	interactive run (run cmd only)"
+    echo "	-v run with vde networking (run cmd only)"
 }
 
 CMD="cmd_$1"
@@ -278,11 +262,7 @@
 BUILD=1
 WORK_DIRECTORY=""
 
-<<<<<<< HEAD
-while getopts "IhKb:k:i:t:j:vx" arg; do
-=======
-while getopts "IhKb:k:i:t:j:w:v" arg; do
->>>>>>> 9a0acd5f
+while getopts "IhKb:k:i:t:j:w:vx" arg; do
     case $arg in
 	h)
 	    usage
@@ -306,20 +286,13 @@
 	j)
 	    NJOBS=$OPTARG
 	    ;;
-<<<<<<< HEAD
    I)
        INTERACTIVE=1
        ;;
+   w)
+       WORK_DIRECTORY=$OPTARG
+       ;;
 	x)
-=======
-        I)
-            INTERACTIVE=1
-            ;;
-        w)
-            WORK_DIRECTORY=$OPTARG
-            ;;
-	v)
->>>>>>> 9a0acd5f
 	    set -x
 	    ;;
    v)
